"""
Main FastAPI application
"""
from fastapi import FastAPI, Depends, HTTPException, status
from fastapi.middleware.cors import CORSMiddleware
from fastapi.security import OAuth2PasswordRequestForm
from sqlalchemy.orm import Session
from typing import List, Optional
from datetime import date, timedelta, datetime
import requests

from database import engine, get_db, Base
from models import WorkOrder, SMTLine, CompletedWorkOrder, WorkOrderStatus, Priority, User, UserRole, CapacityOverride, Shift, ShiftBreak, LineConfiguration, Status, IssueType, Issue, IssueSeverity, IssueStatus, ResolutionType, CetecSyncLog
import schemas
import scheduler as sched
import time_scheduler as time_sched
import auth

# Create database tables
Base.metadata.create_all(bind=engine)

app = FastAPI(
    title="SMT Production Scheduler API",
    description="API for managing SMT production scheduling",
    version="1.0.0"
)

# Run database migrations and seed data on startup
@app.on_event("startup")
def startup_event():
    """Run database migrations and seed initial data"""
    print("🚀 Running database migrations and seed...")
    try:
        from seed_data import main as seed_main
        seed_main()
    except Exception as e:
        print(f"❌ Error during startup migration: {e}")
        print("⚠️  Application will continue, but database may be incomplete.")

# CORS middleware - Allow frontend to make authenticated requests
from config import settings as config_settings

app.add_middleware(
    CORSMiddleware,
    allow_origins=[
        config_settings.FRONTEND_URL,
        "http://localhost:5173",
        "https://smtspreadsheetprogram01-production-frontend.up.railway.app"
    ],
    allow_credentials=True,
    allow_methods=["GET", "POST", "PUT", "DELETE", "OPTIONS"],
    allow_headers=["Content-Type", "Authorization", "Accept"],
    expose_headers=["Content-Type"],
)


# Health check
@app.get("/")
def read_root():
    return {"status": "ok", "message": "SMT Production Scheduler API"}


@app.get("/health")
def health_check():
    return {"status": "healthy"}


# ========== Authentication ==========

@app.post("/api/auth/login", response_model=schemas.Token)
def login(form_data: OAuth2PasswordRequestForm = Depends(), db: Session = Depends(get_db)):
    """Login endpoint - returns JWT token"""
    user = auth.authenticate_user(db, form_data.username, form_data.password)
    if not user:
        raise HTTPException(
            status_code=status.HTTP_401_UNAUTHORIZED,
            detail="Incorrect username or password",
            headers={"WWW-Authenticate": "Bearer"},
        )
    
    access_token_expires = timedelta(minutes=auth.settings.ACCESS_TOKEN_EXPIRE_MINUTES)
    access_token = auth.create_access_token(
        data={"sub": user.username}, expires_delta=access_token_expires
    )
    return {"access_token": access_token, "token_type": "bearer"}


@app.get("/api/auth/me", response_model=schemas.UserResponse)
def get_current_user_info(current_user: User = Depends(auth.get_current_active_user)):
    """Get current logged-in user info"""
    return current_user


@app.post("/api/auth/change-password")
def change_password(
    old_password: str,
    new_password: str,
    current_user: User = Depends(auth.get_current_active_user),
    db: Session = Depends(get_db)
):
    """Change current user's password"""
    if not auth.verify_password(old_password, current_user.hashed_password):
        raise HTTPException(status_code=400, detail="Incorrect password")
    
    current_user.hashed_password = auth.get_password_hash(new_password)
    db.commit()
    return {"status": "success", "message": "Password changed"}


# ========== User Management (Admin Only) ==========

@app.get("/api/users", response_model=List[schemas.UserResponse])
def get_users(
    current_user: User = Depends(auth.require_admin),
    db: Session = Depends(get_db)
):
    """Get all users (admin only)"""
    return db.query(User).all()


@app.post("/api/users", response_model=schemas.UserResponse)
def create_user(
    user: schemas.UserCreate,
    current_user: User = Depends(auth.require_admin),
    db: Session = Depends(get_db)
):
    """Create a new user (admin only)"""
    # Check if username exists
    if db.query(User).filter(User.username == user.username).first():
        raise HTTPException(status_code=400, detail="Username already exists")
    
    # Check if email exists
    if db.query(User).filter(User.email == user.email).first():
        raise HTTPException(status_code=400, detail="Email already exists")
    
    db_user = User(
        username=user.username,
        email=user.email,
        hashed_password=auth.get_password_hash(user.password),
        role=user.role
    )
    db.add(db_user)
    db.commit()
    db.refresh(db_user)
    return db_user


@app.put("/api/users/{user_id}", response_model=schemas.UserResponse)
def update_user(
    user_id: int,
    user_update: schemas.UserUpdate,
    current_user: User = Depends(auth.require_admin),
    db: Session = Depends(get_db)
):
    """Update a user (admin only)"""
    user = db.query(User).filter(User.id == user_id).first()
    if not user:
        raise HTTPException(status_code=404, detail="User not found")
    
    for key, value in user_update.model_dump(exclude_unset=True).items():
        if key == "password":
            user.hashed_password = auth.get_password_hash(value)
        else:
            setattr(user, key, value)
    
    db.commit()
    db.refresh(user)
    return user


@app.delete("/api/users/{user_id}")
def delete_user(
    user_id: int,
    current_user: User = Depends(auth.require_admin),
    db: Session = Depends(get_db)
):
    """Delete a user (admin only)"""
    if user_id == current_user.id:
        raise HTTPException(status_code=400, detail="Cannot delete yourself")
    
    user = db.query(User).filter(User.id == user_id).first()
    if not user:
        raise HTTPException(status_code=404, detail="User not found")
    
    db.delete(user)
    db.commit()
    return {"status": "success"}


@app.post("/api/users/change-password")
def change_own_password(
    password_data: schemas.PasswordChange,
    current_user: User = Depends(auth.get_current_user),
    db: Session = Depends(get_db)
):
    """Change current user's password"""
    # Verify current password
    if not auth.verify_password(password_data.current_password, current_user.hashed_password):
        raise HTTPException(status_code=400, detail="Current password is incorrect")
    
    # Update to new password
    current_user.hashed_password = auth.get_password_hash(password_data.new_password)
    db.commit()
    
    return {"status": "success", "message": "Password changed successfully"}


@app.post("/api/users/{user_id}/reset-password")
def admin_reset_password(
    user_id: int,
    password_data: schemas.AdminPasswordReset,
    current_user: User = Depends(auth.require_admin),
    db: Session = Depends(get_db)
):
    """Admin: Reset a user's password"""
    user = db.query(User).filter(User.id == user_id).first()
    if not user:
        raise HTTPException(status_code=404, detail="User not found")
    
    user.hashed_password = auth.get_password_hash(password_data.new_password)
    db.commit()
    
    return {"status": "success", "message": f"Password reset for user {user.username}"}


@app.get("/api/recalculate-all", dependencies=[Depends(auth.require_scheduler_or_admin)])
def recalculate_all_work_orders(
    db: Session = Depends(get_db),
    current_user: User = Depends(auth.get_current_user)
):
    """Recalculate all work order dates (Scheduler/Admin only)"""
    work_orders = db.query(WorkOrder).filter(WorkOrder.is_complete == False).all()
    
    updated_count = 0
    for wo in work_orders:
        line = db.query(SMTLine).filter(SMTLine.id == wo.line_id).first() if wo.line_id else None
        sched.update_work_order_calculations(wo, line)
        updated_count += 1
    
    db.commit()
    
    return {"status": "success", "updated": updated_count, "message": f"Recalculated {updated_count} work orders"}


# ========== SMT Lines ==========

@app.get("/api/lines", response_model=List[schemas.SMTLineResponse])
def get_lines(
    include_inactive: bool = False,
    db: Session = Depends(get_db)
):
    """Get all SMT lines"""
    query = db.query(SMTLine)
    if not include_inactive:
        query = query.filter(SMTLine.is_active == True)
    return query.order_by(SMTLine.order_position).all()


@app.get("/api/lines/{line_id}", response_model=schemas.SMTLineResponse)
def get_line(line_id: int, db: Session = Depends(get_db)):
    """Get a specific SMT line"""
    line = db.query(SMTLine).filter(SMTLine.id == line_id).first()
    if not line:
        raise HTTPException(status_code=404, detail="Line not found")
    return line


@app.post("/api/lines", response_model=schemas.SMTLineResponse, status_code=status.HTTP_201_CREATED, dependencies=[Depends(auth.require_admin)])
def create_line(
    line: schemas.SMTLineCreate, 
    db: Session = Depends(get_db),
    current_user: User = Depends(auth.get_current_user)
):
    """Create a new SMT line (Admin only)"""
    db_line = SMTLine(**line.model_dump())
    db.add(db_line)
    db.commit()
    db.refresh(db_line)
    return db_line


@app.put("/api/lines/{line_id}", response_model=schemas.SMTLineResponse, dependencies=[Depends(auth.require_admin)])
def update_line(
    line_id: int,
    line_update: schemas.SMTLineUpdate,
    db: Session = Depends(get_db),
    current_user: User = Depends(auth.get_current_user)
):
    """Update an SMT line (Admin only)"""
    db_line = db.query(SMTLine).filter(SMTLine.id == line_id).first()
    if not db_line:
        raise HTTPException(status_code=404, detail="Line not found")
    
    for key, value in line_update.model_dump(exclude_unset=True).items():
        setattr(db_line, key, value)
    
    db.commit()
    db.refresh(db_line)
    return db_line


# ========== Work Orders ==========

@app.get("/api/work-orders", response_model=List[schemas.WorkOrderResponse])
def get_work_orders(
    line_id: Optional[int] = None,
    status: Optional[str] = None,  # Changed from enum to string (status name)
    priority: Optional[Priority] = None,
    include_complete: bool = False,
    db: Session = Depends(get_db)
):
    """Get all work orders with optional filters"""
    from sqlalchemy.orm import joinedload
    query = db.query(WorkOrder).options(
        joinedload(WorkOrder.status_obj),
        joinedload(WorkOrder.line)
    )
    
    if not include_complete:
        query = query.filter(WorkOrder.is_complete == False)
    
    if line_id:
        query = query.filter(WorkOrder.line_id == line_id)
    
    if status:
        # Filter by status name (using new Status table)
        status_obj = db.query(Status).filter(Status.name == status).first()
        if status_obj:
            query = query.filter(WorkOrder.status_id == status_obj.id)
    
    if priority:
        query = query.filter(WorkOrder.priority == priority)
    
    work_orders = query.order_by(WorkOrder.line_position).all()
    
    # Calculate dates AND times for each line
    line_dates = {}
    line_datetimes = {}
    for wo in work_orders:
        if wo.line_id and wo.line_id not in line_dates:
            line = db.query(SMTLine).filter(SMTLine.id == wo.line_id).first()
            if line:
                line_dates[wo.line_id] = sched.calculate_job_dates(db, wo.line_id, line.hours_per_day)
                line_datetimes[wo.line_id] = time_sched.calculate_job_datetimes(db, wo.line_id)
    
    # Add calculated dates and times to work orders
    result = []
    for wo in work_orders:
        wo_dict = schemas.WorkOrderResponse.model_validate(wo).model_dump()
        if wo.line_id and wo.id in line_dates.get(wo.line_id, {}):
            dates = line_dates[wo.line_id][wo.id]
            wo_dict['calculated_start_date'] = dates['start_date']
            wo_dict['calculated_end_date'] = dates['end_date']
        if wo.line_id and wo.id in line_datetimes.get(wo.line_id, {}):
            datetimes = line_datetimes[wo.line_id][wo.id]
            wo_dict['calculated_start_datetime'] = datetimes['start_datetime']
            wo_dict['calculated_end_datetime'] = datetimes['end_datetime']
        
        # Add status name and color
        if wo.status_obj:
            wo_dict['status_name'] = wo.status_obj.name
            wo_dict['status_color'] = wo.status_obj.color
        elif wo.status:
            wo_dict['status_name'] = wo.status.value
            wo_dict['status_color'] = None
        
        result.append(schemas.WorkOrderResponse(**wo_dict))
    
    return result


@app.get("/api/work-orders/{wo_id}", response_model=schemas.WorkOrderResponse)
def get_work_order(wo_id: int, db: Session = Depends(get_db)):
    """Get a specific work order"""
    wo = db.query(WorkOrder).filter(WorkOrder.id == wo_id).first()
    if not wo:
        raise HTTPException(status_code=404, detail="Work order not found")
    
    # Add status details
    wo_dict = schemas.WorkOrderResponse.model_validate(wo).model_dump()
    if wo.status_obj:
        wo_dict['status_name'] = wo.status_obj.name
        wo_dict['status_color'] = wo.status_obj.color
    elif wo.status:
        wo_dict['status_name'] = wo.status.value
        wo_dict['status_color'] = None
    
    return schemas.WorkOrderResponse(**wo_dict)


@app.post("/api/work-orders", response_model=schemas.WorkOrderResponse, status_code=status.HTTP_201_CREATED, dependencies=[Depends(auth.require_scheduler_or_admin)])
def create_work_order(
    wo: schemas.WorkOrderCreate, 
    db: Session = Depends(get_db),
    current_user: User = Depends(auth.get_current_user)
):
    """Create a new work order (Scheduler/Admin only)"""
    # Create work order
    db_wo = WorkOrder(**wo.model_dump())
    
    # Get line if assigned
    line = None
    if db_wo.line_id:
        line = db.query(SMTLine).filter(SMTLine.id == db_wo.line_id).first()
        if not line:
            raise HTTPException(status_code=404, detail="Line not found")
        
        # Auto-assign position if not provided
        if not db_wo.line_position:
            # Get the highest position on this line
            max_position_query = db.query(WorkOrder).filter(
                WorkOrder.line_id == db_wo.line_id,
                WorkOrder.is_complete == False,
                WorkOrder.line_position.isnot(None)
            ).order_by(WorkOrder.line_position.desc()).first()
            
            db_wo.line_position = (max_position_query.line_position + 1) if max_position_query else 1
        elif not sched.validate_line_position(db, db_wo.line_id, db_wo.line_position):
            # Position is taken, auto-renumber
            sched.reorder_line_positions(db, db_wo.line_id, db_wo.line_position)
    
    # Calculate dates
    db_wo = sched.update_work_order_calculations(db_wo, line)
    
    # Check trolley limits
    trolley_check = sched.check_trolley_limit(db, db_wo.trolley_count)
    
    db.add(db_wo)
    db.commit()
    db.refresh(db_wo)
    
    # Add status details
    wo_dict = schemas.WorkOrderResponse.model_validate(db_wo).model_dump()
    if db_wo.status_obj:
        wo_dict['status_name'] = db_wo.status_obj.name
        wo_dict['status_color'] = db_wo.status_obj.color
    elif db_wo.status:
        wo_dict['status_name'] = db_wo.status.value
        wo_dict['status_color'] = None
    
    # Return with trolley warning if needed
    if trolley_check["warning"] or trolley_check["exceeds"]:
        # Note: In a real app, you might want to return this as a separate warning field
        pass
    
    return schemas.WorkOrderResponse(**wo_dict)


@app.put("/api/work-orders/{wo_id}", response_model=schemas.WorkOrderResponse, dependencies=[Depends(auth.require_scheduler_or_admin)])
def update_work_order(
    wo_id: int,
    wo_update: schemas.WorkOrderUpdate,
    db: Session = Depends(get_db),
    current_user: User = Depends(auth.get_current_user)
):
    """Update a work order (Scheduler/Admin only)"""
    db_wo = db.query(WorkOrder).filter(WorkOrder.id == wo_id).first()
    if not db_wo:
        raise HTTPException(status_code=404, detail="Work order not found")
    
    # Update fields
    update_data = wo_update.model_dump(exclude_unset=True)
    
    # Check if locked and trying to change line or position
    if db_wo.is_locked:
        # Prevent changing line_id or line_position if locked (unless unlocking)
        if "line_id" in update_data and update_data["line_id"] != db_wo.line_id:
            if not ("is_locked" in update_data and update_data["is_locked"] == False):
                raise HTTPException(
                    status_code=400, 
                    detail="Cannot move a locked work order to a different line. Unlock it first."
                )
        
        if "line_position" in update_data and update_data["line_position"] != db_wo.line_position:
            if not ("is_locked" in update_data and update_data["is_locked"] == False):
                raise HTTPException(
                    status_code=400, 
                    detail="Cannot change position of a locked work order. Unlock it first."
                )
    
    # If unscheduling (setting line_id to None), clear line_position
    if "line_id" in update_data and update_data["line_id"] is None:
        update_data["line_position"] = None
    
    # Handle line position changes
    if "line_position" in update_data and "line_id" in update_data and update_data["line_id"]:
        new_line_id = update_data["line_id"]
        new_position = update_data["line_position"]
        
        if new_position and not sched.validate_line_position(db, new_line_id, new_position, wo_id):
            sched.reorder_line_positions(db, new_line_id, new_position, wo_id)
    
    for key, value in update_data.items():
        setattr(db_wo, key, value)
    
    # Recalculate dates if relevant fields changed
    if any(k in update_data for k in ["cetec_ship_date", "time_minutes", "trolley_count", "th_kit_status"]):
        line = db.query(SMTLine).filter(SMTLine.id == db_wo.line_id).first() if db_wo.line_id else None
        db_wo = sched.update_work_order_calculations(db_wo, line)
    
    db.commit()
    db.refresh(db_wo)
    
    # Add status details
    wo_dict = schemas.WorkOrderResponse.model_validate(db_wo).model_dump()
    if db_wo.status_obj:
        wo_dict['status_name'] = db_wo.status_obj.name
        wo_dict['status_color'] = db_wo.status_obj.color
    elif db_wo.status:
        wo_dict['status_name'] = db_wo.status.value
        wo_dict['status_color'] = None
    
    return schemas.WorkOrderResponse(**wo_dict)


@app.delete("/api/work-orders/{wo_id}", status_code=status.HTTP_204_NO_CONTENT, dependencies=[Depends(auth.require_scheduler_or_admin)])
def delete_work_order(
    wo_id: int, 
    db: Session = Depends(get_db),
    current_user: User = Depends(auth.get_current_user)
):
    """Delete a work order (Scheduler/Admin only)"""
    db_wo = db.query(WorkOrder).filter(WorkOrder.id == wo_id).first()
    if not db_wo:
        raise HTTPException(status_code=404, detail="Work order not found")
    
    db.delete(db_wo)
    db.commit()
    return None


@app.post("/api/work-orders/{wo_id}/complete", response_model=schemas.CompletedWorkOrderResponse, dependencies=[Depends(auth.require_operator_or_above)])
def complete_work_order(
    wo_id: int,
    completion_data: schemas.CompletedWorkOrderCreate,
    db: Session = Depends(get_db),
    current_user: User = Depends(auth.get_current_user)
):
    """Mark a work order as complete (Operator/Scheduler/Admin)"""
    db_wo = db.query(WorkOrder).filter(WorkOrder.id == wo_id).first()
    if not db_wo:
        raise HTTPException(status_code=404, detail="Work order not found")
    
    if db_wo.is_complete:
        raise HTTPException(status_code=400, detail="Work order already complete")
    
    # Create completion record
    completed = CompletedWorkOrder(
        work_order_id=wo_id,
        actual_start_date=completion_data.actual_start_date,
        actual_finish_date=completion_data.actual_finish_date,
        actual_time_clocked_minutes=completion_data.actual_time_clocked_minutes,
        quantity_completed=completion_data.quantity_completed,
        estimated_time_minutes=db_wo.time_minutes,
        time_variance_minutes=completion_data.actual_time_clocked_minutes - db_wo.time_minutes,
        estimated_quantity=db_wo.quantity,
        quantity_variance=completion_data.quantity_completed - db_wo.quantity
    )
    
    db_wo.is_complete = True
    
    db.add(completed)
    db.commit()
    db.refresh(completed)
    
    return completed


# ========== Dashboard & Analytics ==========

@app.get("/api/dashboard", response_model=schemas.DashboardResponse)
def get_dashboard(db: Session = Depends(get_db)):
    """Get dashboard overview"""
    # Get trolley status
    trolleys_in_use = sched.get_trolley_count_in_use(db)
    trolley_status = schemas.TrolleyStatus(
        current_in_use=trolleys_in_use,
        limit=24,
        available=24 - trolleys_in_use,
        warning=trolleys_in_use >= 22
    )
    
    # Get all active lines with their work orders
    lines = db.query(SMTLine).filter(SMTLine.is_active == True).order_by(SMTLine.order_position).all()
    line_summaries = []
    
    for line in lines:
        from sqlalchemy.orm import joinedload
        work_orders = db.query(WorkOrder).options(
            joinedload(WorkOrder.status_obj)
        ).filter(
            WorkOrder.line_id == line.id,
            WorkOrder.is_complete == False
        ).order_by(WorkOrder.line_position).all()
        
        # Count trolleys for active statuses (using status_obj relationship)
        line_trolleys = sum(
            wo.trolley_count for wo in work_orders 
            if wo.status_obj and wo.status_obj.name in [
                'Running', '2nd Side Running', 'Clear to Build', 'Clear to Build *'
            ]
        )
        
        # Calculate job dates AND times for this line
        job_dates = sched.calculate_job_dates(db, line.id, line.hours_per_day)
        job_datetimes = time_sched.calculate_job_datetimes(db, line.id)
        completion_date = sched.get_line_completion_date(db, line.id, line.hours_per_day)
        
        # Add calculated dates to work orders
        wo_responses = []
        for wo in work_orders:
            wo_dict = schemas.WorkOrderResponse.model_validate(wo).model_dump()
            if wo.id in job_dates:
                wo_dict['calculated_start_date'] = job_dates[wo.id]['start_date']
                wo_dict['calculated_end_date'] = job_dates[wo.id]['end_date']
            if wo.id in job_datetimes:
                wo_dict['calculated_start_datetime'] = job_datetimes[wo.id]['start_datetime']
                wo_dict['calculated_end_datetime'] = job_datetimes[wo.id]['end_datetime']
            wo_responses.append(schemas.WorkOrderResponse(**wo_dict))
        
        line_summaries.append(schemas.LineScheduleSummary(
            line=schemas.SMTLineResponse.model_validate(line),
            work_orders=wo_responses,
            total_jobs=len(work_orders),
            trolleys_in_use=line_trolleys,
            completion_date=completion_date
        ))
    
    # Get upcoming deadlines (next 7 days)
    from datetime import timedelta
    today = date.today()
    week_from_now = today + timedelta(days=7)
    
    upcoming = db.query(WorkOrder).filter(
        WorkOrder.is_complete == False,
        WorkOrder.actual_ship_date >= today,
        WorkOrder.actual_ship_date <= week_from_now
    ).order_by(WorkOrder.actual_ship_date).limit(10).all()
    
    # Get high priority jobs
    high_priority = db.query(WorkOrder).filter(
        WorkOrder.is_complete == False,
        WorkOrder.priority.in_([Priority.CRITICAL_MASS, Priority.OVERCLOCKED])
    ).order_by(WorkOrder.priority).limit(10).all()
    
    return schemas.DashboardResponse(
        trolley_status=trolley_status,
        lines=line_summaries,
        upcoming_deadlines=[schemas.WorkOrderResponse.model_validate(wo) for wo in upcoming],
        high_priority_jobs=[schemas.WorkOrderResponse.model_validate(wo) for wo in high_priority]
    )


@app.get("/api/trolley-status", response_model=schemas.TrolleyStatus)
def get_trolley_status(db: Session = Depends(get_db)):
    """Get current trolley usage"""
    trolleys_in_use = sched.get_trolley_count_in_use(db)
    return schemas.TrolleyStatus(
        current_in_use=trolleys_in_use,
        limit=24,
        available=24 - trolleys_in_use,
        warning=trolleys_in_use >= 22
    )


# ========== Completed Work Orders ==========

@app.get("/api/completed", response_model=List[schemas.CompletedWorkOrderResponse])
def get_completed_work_orders(
    limit: int = 50,
    db: Session = Depends(get_db)
):
    """Get completed work orders"""
    completed = db.query(CompletedWorkOrder).order_by(
        CompletedWorkOrder.completed_at.desc()
    ).limit(limit).all()
    
    return completed


@app.put("/api/completed/{completed_id}", response_model=schemas.CompletedWorkOrderResponse, dependencies=[Depends(auth.require_scheduler_or_admin)])
def update_completed_work_order(
    completed_id: int,
    update_data: schemas.CompletedWorkOrderUpdate,
    db: Session = Depends(get_db),
    current_user: User = Depends(auth.get_current_user)
):
    """Update a completed work order record (Scheduler/Admin only)"""
    completed = db.query(CompletedWorkOrder).filter(CompletedWorkOrder.id == completed_id).first()
    if not completed:
        raise HTTPException(status_code=404, detail="Completed work order not found")
    
    # Update fields
    for key, value in update_data.model_dump(exclude_unset=True).items():
        setattr(completed, key, value)
    
    # Recalculate variances
    if completed.actual_time_clocked_minutes and completed.estimated_time_minutes:
        completed.time_variance_minutes = completed.actual_time_clocked_minutes - completed.estimated_time_minutes
    
    if completed.quantity_completed and completed.estimated_quantity:
        completed.quantity_variance = completed.quantity_completed - completed.estimated_quantity
    
    db.commit()
    db.refresh(completed)
    return completed


@app.post("/api/completed/{completed_id}/uncomplete", response_model=schemas.WorkOrderResponse, dependencies=[Depends(auth.require_scheduler_or_admin)])
def uncomplete_work_order(
    completed_id: int,
    db: Session = Depends(get_db),
    current_user: User = Depends(auth.get_current_user)
):
    """Move a completed work order back to active status (Scheduler/Admin only)"""
    completed = db.query(CompletedWorkOrder).filter(CompletedWorkOrder.id == completed_id).first()
    if not completed:
        raise HTTPException(status_code=404, detail="Completed work order not found")
    
    # Get the work order
    work_order = db.query(WorkOrder).filter(WorkOrder.id == completed.work_order_id).first()
    if not work_order:
        raise HTTPException(status_code=404, detail="Work order not found")
    
    # Mark as incomplete
    work_order.is_complete = False
    
    # Delete the completion record
    db.delete(completed)
    db.commit()
    db.refresh(work_order)
    
    return work_order


# ============================================================================
# CAPACITY CALENDAR ENDPOINTS
# ============================================================================

@app.get("/api/capacity/calendar/{line_id}")
def get_capacity_calendar(
    line_id: int,
    start_date: Optional[date] = None,
    weeks: int = 8,
    db: Session = Depends(get_db),
    current_user: User = Depends(auth.get_current_user)
):
    """
    Get capacity calendar for a line showing default shifts and overrides.
    Returns 8 weeks by default.
    """
    # Verify line exists
    line = db.query(SMTLine).filter(SMTLine.id == line_id).first()
    if not line:
        raise HTTPException(status_code=404, detail="Line not found")
    
    # Default to current week's Sunday
    if not start_date:
        today = date.today()
        # weekday() returns 0=Monday, 6=Sunday; we want to go back to Sunday
        days_since_sunday = (today.weekday() + 1) % 7
        start_date = today - timedelta(days=days_since_sunday)
    
    end_date = start_date + timedelta(weeks=weeks)
    
    # Get default shifts for this line
    shifts = db.query(Shift).filter(
        Shift.line_id == line_id
    ).all()
    
    # Get line configuration
    config = db.query(LineConfiguration).filter(
        LineConfiguration.line_id == line_id
    ).first()
    
    # Get all overrides in the date range
    overrides = db.query(CapacityOverride).filter(
        CapacityOverride.line_id == line_id,
        CapacityOverride.start_date <= end_date,
        CapacityOverride.end_date >= start_date
    ).all()
    
    return {
        "line": {
            "id": line.id,
            "name": line.name,
            "hours_per_day": line.hours_per_day,
            "hours_per_week": line.hours_per_week
        },
        "start_date": start_date,
        "end_date": end_date,
        "default_shifts": [
            {
                "id": s.id,
                "name": s.name,
                "shift_number": s.shift_number,
                "active_days": s.active_days,
                "start_time": s.start_time.isoformat() if s.start_time else None,
                "end_time": s.end_time.isoformat() if s.end_time else None,
                "is_active": s.is_active,
                "breaks": [
                    {
                        "id": b.id,
                        "name": b.name,
                        "start_time": b.start_time.isoformat() if b.start_time else None,
                        "end_time": b.end_time.isoformat() if b.end_time else None,
                        "is_paid": b.is_paid
                    }
                    for b in s.breaks
                ]
            }
            for s in shifts
        ],
        "configuration": {
            "buffer_time_minutes": config.buffer_time_minutes if config else 15,
            "time_rounding_minutes": config.time_rounding_minutes if config else 15,
            "timezone": config.timezone if config else "America/Chicago"
        },
        "overrides": [
            {
                "id": o.id,
                "start_date": o.start_date,
                "end_date": o.end_date,
                "total_hours": o.total_hours,
                "shift_config": o.shift_config,
                "reason": o.reason,
                "created_at": o.created_at
            }
            for o in overrides
        ]
    }


@app.post("/api/capacity/overrides", dependencies=[Depends(auth.require_scheduler_or_admin)])
def create_capacity_override(
    override: schemas.CapacityOverrideCreate,
    db: Session = Depends(get_db),
    current_user: User = Depends(auth.get_current_user)
):
    """
    Create a capacity override for specific date(s).
    Requires scheduler or admin role.
    """
    # Verify line exists
    line = db.query(SMTLine).filter(SMTLine.id == override.line_id).first()
    if not line:
        raise HTTPException(status_code=404, detail="Line not found")
    
    # Create override
    db_override = CapacityOverride(
        line_id=override.line_id,
        start_date=override.start_date,
        end_date=override.end_date,
        total_hours=override.total_hours,
        shift_config=override.shift_config,
        reason=override.reason,
        created_by_user_id=current_user.id
    )
    
    db.add(db_override)
    db.commit()
    db.refresh(db_override)
    
    return db_override


@app.put("/api/capacity/overrides/{override_id}", dependencies=[Depends(auth.require_scheduler_or_admin)])
def update_capacity_override(
    override_id: int,
    override: schemas.CapacityOverrideUpdate,
    db: Session = Depends(get_db),
    current_user: User = Depends(auth.get_current_user)
):
    """
    Update a capacity override.
    Requires scheduler or admin role.
    """
    db_override = db.query(CapacityOverride).filter(CapacityOverride.id == override_id).first()
    if not db_override:
        raise HTTPException(status_code=404, detail="Override not found")
    
    # Update fields
    if override.start_date is not None:
        db_override.start_date = override.start_date
    if override.end_date is not None:
        db_override.end_date = override.end_date
    if override.total_hours is not None:
        db_override.total_hours = override.total_hours
    if override.shift_config is not None:
        db_override.shift_config = override.shift_config
    if override.reason is not None:
        db_override.reason = override.reason
    
    db.commit()
    db.refresh(db_override)
    
    return db_override


@app.delete("/api/capacity/overrides/{override_id}", dependencies=[Depends(auth.require_scheduler_or_admin)])
def delete_capacity_override(
    override_id: int,
    db: Session = Depends(get_db),
    current_user: User = Depends(auth.get_current_user)
):
    """
    Delete a capacity override.
    Requires scheduler or admin role.
    """
    db_override = db.query(CapacityOverride).filter(CapacityOverride.id == override_id).first()
    if not db_override:
        raise HTTPException(status_code=404, detail="Override not found")
    
    db.delete(db_override)
    db.commit()
    
    return {"message": "Override deleted successfully"}


@app.post("/api/capacity/shifts", dependencies=[Depends(auth.require_scheduler_or_admin)])
def create_shift(
    shift_data: schemas.ShiftCreate,
    db: Session = Depends(get_db),
    current_user: User = Depends(auth.get_current_user)
):
    """
    Create a new shift template.
    Requires scheduler or admin role.
    """
    # Verify line exists
    line = db.query(SMTLine).filter(SMTLine.id == shift_data.line_id).first()
    if not line:
        raise HTTPException(status_code=404, detail="Line not found")
    
    # Check if a shift with this name already exists on this line
    existing_shift = db.query(Shift).filter(
        Shift.line_id == shift_data.line_id,
        Shift.name == shift_data.name
    ).first()
    
    if existing_shift:
        raise HTTPException(
            status_code=400, 
            detail=f"A shift named '{shift_data.name}' already exists on {line.name}. Please use a different name or delete the existing shift first."
        )
    
    # Create shift
    shift = Shift(
        line_id=shift_data.line_id,
        name=shift_data.name,
        shift_number=shift_data.shift_number,
        start_time=shift_data.start_time,
        end_time=shift_data.end_time,
        active_days=shift_data.active_days,
        is_active=shift_data.is_active
    )
    
    db.add(shift)
    db.commit()
    db.refresh(shift)
    
    return shift


@app.put("/api/capacity/shifts/{shift_id}", dependencies=[Depends(auth.require_scheduler_or_admin)])
def update_shift(
    shift_id: int,
    shift_update: schemas.ShiftUpdate,
    db: Session = Depends(get_db),
    current_user: User = Depends(auth.get_current_user)
):
    """
    Update a default shift template.
    Requires scheduler or admin role.
    """
    shift = db.query(Shift).filter(Shift.id == shift_id).first()
    if not shift:
        raise HTTPException(status_code=404, detail="Shift not found")
    
    # Update fields
    if shift_update.start_time is not None:
        shift.start_time = shift_update.start_time
    if shift_update.end_time is not None:
        shift.end_time = shift_update.end_time
    if shift_update.is_active is not None:
        shift.is_active = shift_update.is_active
    
    db.commit()
    db.refresh(shift)
    
    return shift


@app.delete("/api/capacity/shifts/{shift_id}", dependencies=[Depends(auth.require_scheduler_or_admin)])
def delete_shift(
    shift_id: int,
    db: Session = Depends(get_db),
    current_user: User = Depends(auth.get_current_user)
):
    """
    Delete a shift template.
    Requires scheduler or admin role.
    """
    shift = db.query(Shift).filter(Shift.id == shift_id).first()
    if not shift:
        raise HTTPException(status_code=404, detail="Shift not found")
    
    db.delete(shift)
    db.commit()
    
    return {"message": "Shift deleted successfully"}


@app.post("/api/capacity/shifts/breaks", dependencies=[Depends(auth.require_scheduler_or_admin)])
def create_shift_break(
    break_data: schemas.ShiftBreakCreate,
    db: Session = Depends(get_db),
    current_user: User = Depends(auth.get_current_user)
):
    """
    Add a break to a shift.
    Requires scheduler or admin role.
    """
    # Verify shift exists
    shift = db.query(Shift).filter(Shift.id == break_data.shift_id).first()
    if not shift:
        raise HTTPException(status_code=404, detail="Shift not found")
    
    # Create break
    shift_break = ShiftBreak(
        shift_id=break_data.shift_id,
        name=break_data.name,
        start_time=break_data.start_time,
        end_time=break_data.end_time,
        is_paid=break_data.is_paid
    )
    
    db.add(shift_break)
    db.commit()
    db.refresh(shift_break)
    
    return shift_break


# ============================================================================
# STATUS MANAGEMENT ENDPOINTS
# ============================================================================

@app.get("/api/statuses")
def get_statuses(
    include_inactive: bool = False,
    db: Session = Depends(get_db),
    current_user: User = Depends(auth.get_current_user)
):
    """Get all statuses"""
    query = db.query(Status)
    
    if not include_inactive:
        query = query.filter(Status.is_active == True)
    
    statuses = query.order_by(Status.display_order, Status.name).all()
    return statuses


@app.post("/api/statuses", dependencies=[Depends(auth.require_admin)])
def create_status(
    status_data: schemas.StatusCreate,
    db: Session = Depends(get_db),
    current_user: User = Depends(auth.get_current_user)
):
    """Create a new status (Admin only)"""
    # Check if status with this name already exists
    existing = db.query(Status).filter(Status.name == status_data.name).first()
    if existing:
        raise HTTPException(status_code=400, detail=f"Status '{status_data.name}' already exists")
    
    status = Status(
        name=status_data.name,
        color=status_data.color,
        is_active=status_data.is_active,
        display_order=status_data.display_order,
        is_system=False  # User-created statuses are not system statuses
    )
    
    db.add(status)
    db.commit()
    db.refresh(status)
    
    return status


@app.put("/api/statuses/{status_id}", dependencies=[Depends(auth.require_admin)])
def update_status(
    status_id: int,
    status_update: schemas.StatusUpdate,
    db: Session = Depends(get_db),
    current_user: User = Depends(auth.get_current_user)
):
    """Update a status (Admin only)"""
    status = db.query(Status).filter(Status.id == status_id).first()
    if not status:
        raise HTTPException(status_code=404, detail="Status not found")
    
    # Update fields
    if status_update.name is not None:
        # Check for name collision
        existing = db.query(Status).filter(
            Status.name == status_update.name,
            Status.id != status_id
        ).first()
        if existing:
            raise HTTPException(status_code=400, detail=f"Status '{status_update.name}' already exists")
        status.name = status_update.name
    
    if status_update.color is not None:
        status.color = status_update.color
    if status_update.is_active is not None:
        status.is_active = status_update.is_active
    if status_update.display_order is not None:
        status.display_order = status_update.display_order
    
    db.commit()
    db.refresh(status)
    
    return status


@app.delete("/api/statuses/{status_id}", dependencies=[Depends(auth.require_admin)])
def delete_status(
    status_id: int,
    db: Session = Depends(get_db),
    current_user: User = Depends(auth.get_current_user)
):
    """Delete a status (Admin only)"""
    status = db.query(Status).filter(Status.id == status_id).first()
    if not status:
        raise HTTPException(status_code=404, detail="Status not found")
    
    # Prevent deleting system statuses
    if status.is_system:
        raise HTTPException(status_code=400, detail="Cannot delete system status")
    
    # Check if any work orders are using this status
    wo_count = db.query(WorkOrder).filter(WorkOrder.status_id == status_id).count()
    if wo_count > 0:
        raise HTTPException(
            status_code=400, 
            detail=f"Cannot delete status '{status.name}' - {wo_count} work order(s) are using it"
        )
    
    db.delete(status)
    db.commit()
    
    return {"message": "Status deleted successfully"}


# ========== Issue Types ==========

@app.get("/api/issue-types")
def get_issue_types(
    include_inactive: bool = False,
    db: Session = Depends(get_db)
):
    """Get all issue types"""
    query = db.query(IssueType)
    if not include_inactive:
        query = query.filter(IssueType.is_active == True)
    
    issue_types = query.order_by(IssueType.display_order, IssueType.name).all()
    return issue_types


@app.post("/api/issue-types", dependencies=[Depends(auth.require_admin)])
def create_issue_type(
    issue_type_data: schemas.IssueTypeCreate,
    db: Session = Depends(get_db),
    current_user: User = Depends(auth.get_current_user)
):
    """Create a new issue type (Admin only)"""
    # Check if issue type with this name already exists
    existing = db.query(IssueType).filter(IssueType.name == issue_type_data.name).first()
    if existing:
        raise HTTPException(status_code=400, detail=f"Issue type '{issue_type_data.name}' already exists")
    
    issue_type = IssueType(
        name=issue_type_data.name,
        color=issue_type_data.color,
        category=issue_type_data.category,
        is_active=issue_type_data.is_active,
        display_order=issue_type_data.display_order,
        is_system=False
    )
    
    db.add(issue_type)
    db.commit()
    db.refresh(issue_type)
    
    return issue_type


@app.put("/api/issue-types/{issue_type_id}", dependencies=[Depends(auth.require_admin)])
def update_issue_type(
    issue_type_id: int,
    issue_type_data: schemas.IssueTypeUpdate,
    db: Session = Depends(get_db),
    current_user: User = Depends(auth.get_current_user)
):
    """Update an issue type (Admin only)"""
    issue_type = db.query(IssueType).filter(IssueType.id == issue_type_id).first()
    if not issue_type:
        raise HTTPException(status_code=404, detail="Issue type not found")
    
    # Check if name is being changed and already exists
    if issue_type_data.name and issue_type_data.name != issue_type.name:
        existing = db.query(IssueType).filter(IssueType.name == issue_type_data.name).first()
        if existing:
            raise HTTPException(status_code=400, detail=f"Issue type '{issue_type_data.name}' already exists")
    
    # Update fields
    update_data = issue_type_data.model_dump(exclude_unset=True)
    for key, value in update_data.items():
        setattr(issue_type, key, value)
    
    db.commit()
    db.refresh(issue_type)
    
    return issue_type


@app.delete("/api/issue-types/{issue_type_id}", dependencies=[Depends(auth.require_admin)])
def delete_issue_type(
    issue_type_id: int,
    db: Session = Depends(get_db),
    current_user: User = Depends(auth.get_current_user)
):
    """Delete an issue type (Admin only)"""
    issue_type = db.query(IssueType).filter(IssueType.id == issue_type_id).first()
    if not issue_type:
        raise HTTPException(status_code=404, detail="Issue type not found")
    
    # Prevent deleting system issue types
    if issue_type.is_system:
        raise HTTPException(status_code=400, detail="Cannot delete system issue type")
    
    # Check if any issues are using this type
    issue_count = db.query(Issue).filter(Issue.issue_type_id == issue_type_id).count()
    if issue_count > 0:
        raise HTTPException(
            status_code=400,
            detail=f"Cannot delete issue type '{issue_type.name}' - {issue_count} issue(s) are using it"
        )
    
    db.delete(issue_type)
    db.commit()
    
    return {"message": "Issue type deleted successfully"}


# ========== Issues ==========

@app.get("/api/issues")
def get_issues(
    work_order_id: Optional[int] = None,
    status: Optional[IssueStatus] = None,
    db: Session = Depends(get_db)
):
    """Get issues, optionally filtered by work order or status"""
    query = db.query(Issue)
    
    if work_order_id:
        query = query.filter(Issue.work_order_id == work_order_id)
    if status:
        query = query.filter(Issue.status == status)
    
    issues = query.order_by(Issue.reported_at.desc()).all()
    
    # Add computed fields
    result = []
    for issue in issues:
        issue_dict = schemas.IssueResponse.model_validate(issue).model_dump()
        if issue.issue_type_obj:
            issue_dict['issue_type_name'] = issue.issue_type_obj.name
            issue_dict['issue_type_color'] = issue.issue_type_obj.color
        if issue.resolution_type_obj:
            issue_dict['resolution_type_name'] = issue.resolution_type_obj.name
            issue_dict['resolution_type_color'] = issue.resolution_type_obj.color
        if issue.reported_by:
            issue_dict['reported_by_username'] = issue.reported_by.username
        if issue.resolved_by:
            issue_dict['resolved_by_username'] = issue.resolved_by.username
        if issue.work_order:
            issue_dict['wo_number'] = issue.work_order.wo_number
            issue_dict['assembly'] = issue.work_order.assembly
            issue_dict['revision'] = issue.work_order.revision
            issue_dict['customer'] = issue.work_order.customer
        result.append(schemas.IssueResponse(**issue_dict))
    
    return result


@app.post("/api/issues", status_code=status.HTTP_201_CREATED)
def create_issue(
    issue_data: schemas.IssueCreate,
    db: Session = Depends(get_db),
    current_user: User = Depends(auth.get_current_user)
):
    """Create a new issue (All authenticated users)"""
    # Verify work order exists
    wo = db.query(WorkOrder).filter(WorkOrder.id == issue_data.work_order_id).first()
    if not wo:
        raise HTTPException(status_code=404, detail="Work order not found")
    
    # Verify issue type exists
    issue_type = db.query(IssueType).filter(IssueType.id == issue_data.issue_type_id).first()
    if not issue_type:
        raise HTTPException(status_code=404, detail="Issue type not found")
    
    issue = Issue(
        work_order_id=issue_data.work_order_id,
        issue_type_id=issue_data.issue_type_id,
        severity=issue_data.severity,
        description=issue_data.description,
        reported_by_id=current_user.id,
        status=IssueStatus.OPEN
    )
    
    db.add(issue)
    db.commit()
    db.refresh(issue)
    
    # Add computed fields
    issue_dict = schemas.IssueResponse.model_validate(issue).model_dump()
    if issue.issue_type_obj:
        issue_dict['issue_type_name'] = issue.issue_type_obj.name
        issue_dict['issue_type_color'] = issue.issue_type_obj.color
    if issue.resolution_type_obj:
        issue_dict['resolution_type_name'] = issue.resolution_type_obj.name
        issue_dict['resolution_type_color'] = issue.resolution_type_obj.color
    if issue.reported_by:
        issue_dict['reported_by_username'] = issue.reported_by.username
    if issue.work_order:
        issue_dict['wo_number'] = issue.work_order.wo_number
        issue_dict['assembly'] = issue.work_order.assembly
        issue_dict['revision'] = issue.work_order.revision
        issue_dict['customer'] = issue.work_order.customer
    
    return schemas.IssueResponse(**issue_dict)


@app.put("/api/issues/{issue_id}")
def update_issue(
    issue_id: int,
    issue_data: schemas.IssueUpdate,
    db: Session = Depends(get_db),
    current_user: User = Depends(auth.get_current_user)
):
    """Update an issue"""
    issue = db.query(Issue).filter(Issue.id == issue_id).first()
    if not issue:
        raise HTTPException(status_code=404, detail="Issue not found")
    
    # Update fields
    update_data = issue_data.model_dump(exclude_unset=True)
    
    # If marking as resolved, set resolved_by and resolved_at
    if 'status' in update_data and update_data['status'] == IssueStatus.RESOLVED:
        if not issue.resolved_at:  # Only set if not already resolved
            issue.resolved_by_id = current_user.id
            issue.resolved_at = datetime.utcnow()
    elif 'status' in update_data and update_data['status'] != IssueStatus.RESOLVED:
        # If changing from resolved to something else, clear resolution info
        issue.resolved_by_id = None
        issue.resolved_at = None
    
    for key, value in update_data.items():
        setattr(issue, key, value)
    
    db.commit()
    db.refresh(issue)
    
    # Add computed fields
    issue_dict = schemas.IssueResponse.model_validate(issue).model_dump()
    if issue.issue_type_obj:
        issue_dict['issue_type_name'] = issue.issue_type_obj.name
        issue_dict['issue_type_color'] = issue.issue_type_obj.color
    if issue.resolution_type_obj:
        issue_dict['resolution_type_name'] = issue.resolution_type_obj.name
        issue_dict['resolution_type_color'] = issue.resolution_type_obj.color
    if issue.reported_by:
        issue_dict['reported_by_username'] = issue.reported_by.username
    if issue.resolved_by:
        issue_dict['resolved_by_username'] = issue.resolved_by.username
    if issue.work_order:
        issue_dict['wo_number'] = issue.work_order.wo_number
        issue_dict['assembly'] = issue.work_order.assembly
        issue_dict['revision'] = issue.work_order.revision
        issue_dict['customer'] = issue.work_order.customer
    
    return schemas.IssueResponse(**issue_dict)


@app.delete("/api/issues/{issue_id}")
def delete_issue(
    issue_id: int,
    db: Session = Depends(get_db),
    current_user: User = Depends(auth.get_current_user)
):
    """Delete an issue (Admin or issue reporter)"""
    issue = db.query(Issue).filter(Issue.id == issue_id).first()
    if not issue:
        raise HTTPException(status_code=404, detail="Issue not found")
    
    # Only admin or the person who reported it can delete
    if current_user.role != UserRole.ADMIN and issue.reported_by_id != current_user.id:
        raise HTTPException(status_code=403, detail="Not authorized to delete this issue")
    
    db.delete(issue)
    db.commit()
    
    return {"message": "Issue deleted successfully"}


# ========== Resolution Types ==========

@app.get("/api/resolution-types")
def get_resolution_types(
    include_inactive: bool = False,
    db: Session = Depends(get_db)
):
    """Get all resolution types"""
    query = db.query(ResolutionType)
    if not include_inactive:
        query = query.filter(ResolutionType.is_active == True)
    
    resolution_types = query.order_by(ResolutionType.display_order, ResolutionType.name).all()
    return resolution_types


@app.post("/api/resolution-types", dependencies=[Depends(auth.require_admin)])
def create_resolution_type(
    resolution_type_data: schemas.ResolutionTypeCreate,
    db: Session = Depends(get_db),
    current_user: User = Depends(auth.get_current_user)
):
    """Create a new resolution type (Admin only)"""
    # Check if resolution type with this name already exists
    existing = db.query(ResolutionType).filter(ResolutionType.name == resolution_type_data.name).first()
    if existing:
        raise HTTPException(status_code=400, detail=f"Resolution type '{resolution_type_data.name}' already exists")
    
    resolution_type = ResolutionType(
        name=resolution_type_data.name,
        color=resolution_type_data.color,
        category=resolution_type_data.category,
        is_active=resolution_type_data.is_active,
        display_order=resolution_type_data.display_order,
        is_system=False
    )
    
    db.add(resolution_type)
    db.commit()
    db.refresh(resolution_type)
    
    return resolution_type


@app.put("/api/resolution-types/{resolution_type_id}", dependencies=[Depends(auth.require_admin)])
def update_resolution_type(
    resolution_type_id: int,
    resolution_type_data: schemas.ResolutionTypeUpdate,
    db: Session = Depends(get_db),
    current_user: User = Depends(auth.get_current_user)
):
    """Update a resolution type (Admin only)"""
    resolution_type = db.query(ResolutionType).filter(ResolutionType.id == resolution_type_id).first()
    if not resolution_type:
        raise HTTPException(status_code=404, detail="Resolution type not found")
    
    # Check if name is being changed and already exists
    if resolution_type_data.name and resolution_type_data.name != resolution_type.name:
        existing = db.query(ResolutionType).filter(ResolutionType.name == resolution_type_data.name).first()
        if existing:
            raise HTTPException(status_code=400, detail=f"Resolution type '{resolution_type_data.name}' already exists")
    
    # Update fields
    update_data = resolution_type_data.model_dump(exclude_unset=True)
    for key, value in update_data.items():
        setattr(resolution_type, key, value)
    
    db.commit()
    db.refresh(resolution_type)
    
    return resolution_type


@app.delete("/api/resolution-types/{resolution_type_id}", dependencies=[Depends(auth.require_admin)])
def delete_resolution_type(
    resolution_type_id: int,
    db: Session = Depends(get_db),
    current_user: User = Depends(auth.get_current_user)
):
    """Delete a resolution type (Admin only)"""
    resolution_type = db.query(ResolutionType).filter(ResolutionType.id == resolution_type_id).first()
    if not resolution_type:
        raise HTTPException(status_code=404, detail="Resolution type not found")
    
    # Prevent deleting system resolution types
    if resolution_type.is_system:
        raise HTTPException(status_code=400, detail="Cannot delete system resolution type")
    
    # Check if any issues are using this type
    issue_count = db.query(Issue).filter(Issue.resolution_type_id == resolution_type_id).count()
    if issue_count > 0:
        raise HTTPException(
            status_code=400,
            detail=f"Cannot delete resolution type '{resolution_type.name}' - {issue_count} issue(s) are using it"
        )
    
    db.delete(resolution_type)
    db.commit()
    
    return {"message": "Resolution type deleted successfully"}


# ============================================================================
# CETEC ERP API PROXY ENDPOINTS
# ============================================================================

CETEC_CONFIG = {
    "domain": "sandy.cetecerp.com",
    "token": "123matthatesbrant123"
}

@app.get("/api/cetec/ordline/{ordline_id}/location_maps")
def get_cetec_location_maps(
    ordline_id: int,
    include_children: bool = False,
    current_user: User = Depends(auth.get_current_user)
):
    """
    Proxy endpoint to fetch location maps from Cetec API
    Avoids CORS issues by proxying through our backend
    """
    try:
        params = {
            "preshared_token": CETEC_CONFIG["token"]
        }
        
        if include_children:
            params["include_children"] = "true"
        
        url = f"https://{CETEC_CONFIG['domain']}/goapis/api/v1/ordline/{ordline_id}/location_maps"
        
        print(f"Proxying Cetec request: {url}")
        print(f"Parameters: {params}")
        
        response = requests.get(url, params=params, timeout=30)
        
        print(f"Cetec response status: {response.status_code}")
        print(f"Cetec response length: {len(response.text)} bytes")
        
        response.raise_for_status()
        
        data = response.json()
        print(f"Cetec data type: {type(data)}, length: {len(data) if isinstance(data, list) else 'N/A'}")
        
        return data
        
    except requests.exceptions.RequestException as e:
        print(f"Cetec API error: {str(e)}")
        raise HTTPException(
            status_code=500,
            detail=f"Failed to fetch from Cetec: {str(e)}"
        )


@app.get("/api/cetec/ordline/{ordline_id}/location_map/{ordline_map_id}/operations")
def get_cetec_operations(
    ordline_id: int,
    ordline_map_id: int,
    current_user: User = Depends(auth.get_current_user)
):
    """
    Proxy endpoint to fetch operations from Cetec API
    Avoids CORS issues by proxying through our backend
    """
    try:
        params = {
            "preshared_token": CETEC_CONFIG["token"]
        }
        
        url = f"https://{CETEC_CONFIG['domain']}/goapis/api/v1/ordline/{ordline_id}/location_map/{ordline_map_id}/operations"
        
        print(f"Proxying Cetec request: {url}")
        print(f"Parameters: {params}")
        
        response = requests.get(url, params=params, timeout=30)
        
        print(f"Cetec response status: {response.status_code}")
        print(f"Cetec response length: {len(response.text)} bytes")
        
        response.raise_for_status()
        
        data = response.json()
        print(f"Cetec data type: {type(data)}, length: {len(data) if isinstance(data, list) else 'N/A'}")
        
        return data
        
    except requests.exceptions.RequestException as e:
        print(f"Cetec API error: {str(e)}")
        raise HTTPException(
            status_code=500,
            detail=f"Failed to fetch from Cetec: {str(e)}"
        )


@app.get("/api/cetec/ordline/{ordline_id}/location_map/{ordline_map_id}/operation/{op_id}")
def get_cetec_operation_detail(
    ordline_id: int,
    ordline_map_id: int,
    op_id: int,
    current_user: User = Depends(auth.get_current_user)
):
    """
    Proxy endpoint to fetch specific operation details from Cetec API
    """
    try:
        params = {
            "preshared_token": CETEC_CONFIG["token"]
        }
        
        url = f"https://{CETEC_CONFIG['domain']}/goapis/api/v1/ordline/{ordline_id}/location_map/{ordline_map_id}/operation/{op_id}"
        
        print(f"Proxying Cetec request: {url}")
        
        response = requests.get(url, params=params, timeout=30)
        response.raise_for_status()
        
        data = response.json()
        print(f"Cetec operation detail: {data}")
        
        return data
        
    except requests.exceptions.RequestException as e:
        print(f"Cetec API error: {str(e)}")
        raise HTTPException(
            status_code=500,
            detail=f"Failed to fetch from Cetec: {str(e)}"
        )


@app.get("/api/cetec/ordline/{ordline_id}/combined")
def get_cetec_combined_data(
    ordline_id: int,
    current_user: User = Depends(auth.get_current_user)
):
    """
    Fetch and combine order line + location map + operations in one call
    Returns data ready to map to work order
    """
    try:
        # Get location maps with children
        params = {
            "preshared_token": CETEC_CONFIG["token"],
            "include_children": "true"
        }
        
        url = f"https://{CETEC_CONFIG['domain']}/goapis/api/v1/ordline/{ordline_id}/location_maps"
        response = requests.get(url, params=params, timeout=30)
        response.raise_for_status()
        
        location_maps = response.json()
        
        # Find SMT PRODUCTION location
        smt_location = None
        for loc in location_maps:
            loc_str = str(loc).upper()
            if 'SMT' in loc_str and ('PRODUCTION' in loc_str or 'PROD' in loc_str):
                smt_location = loc
                break
        
        if not smt_location:
            return {
                "has_smt_production": False,
                "location_maps": location_maps,
                "message": "No SMT PRODUCTION location found"
            }
        
        # Extract SMT ASSEMBLY operation from nested operations
        smt_operation = None
        operations = smt_location.get('operations', [])
        
        for op in operations:
            op_str = str(op).upper()
            if 'SMT' in op_str or 'ASSEMBLY' in op_str:
                if op.get('name') == 'SMT ASSEMBLY' or 'ASSEMBLY' in op.get('name', '').upper():
                    smt_operation = op
                    break
        
        return {
            "has_smt_production": True,
            "smt_location": smt_location,
            "smt_operation": smt_operation,
            "all_operations": operations,
            "location_maps": location_maps
        }
        
    except requests.exceptions.RequestException as e:
        print(f"Cetec API error: {str(e)}")
        raise HTTPException(
            status_code=500,
            detail=f"Failed to fetch from Cetec: {str(e)}"
        )


@app.get("/api/cetec/ordlinestatus/list")
def get_cetec_ordline_statuses(
    current_user: User = Depends(auth.get_current_user)
):
    """
    Proxy endpoint to fetch ordline statuses (work locations) from Cetec
    """
    try:
        params = {
            "preshared_token": CETEC_CONFIG["token"],
            "rows": "1000"  # Get a large number to ensure we get all locations
        }
        
        url = f"https://{CETEC_CONFIG['domain']}/goapis/api/v1/ordlinestatus/list"
        
        print(f"Proxying Cetec ordlinestatus request: {url}")
        
        response = requests.get(url, params=params, timeout=30)
        response.raise_for_status()
        
        data = response.json()
        
        # Log the structure for debugging
        print(f"Cetec ordlinestatus response type: {type(data)}")
        if isinstance(data, dict):
            print(f"Response keys: {list(data.keys())}")
            # Try to extract the actual data array
            if 'data' in data:
                data = data['data']
            elif 'ordlinestatus' in data:
                data = data['ordlinestatus']
            elif 'rows' in data:
                data = data['rows']
        
        print(f"Cetec ordlinestatus: fetched {len(data) if isinstance(data, list) else 'not an array'} locations")
        
        return data
        
    except requests.exceptions.RequestException as e:
        print(f"Cetec API error: {str(e)}")
        raise HTTPException(
            status_code=500,
            detail=f"Failed to fetch from Cetec: {str(e)}"
        )


@app.get("/api/cetec/part/{prcpart}")
def get_cetec_part(
    prcpart: str,
    current_user: User = Depends(auth.get_current_user)
):
    """
    Proxy endpoint to fetch part data from Cetec API
    """
    try:
        params = {
            "preshared_token": CETEC_CONFIG["token"]
        }
        
        url = f"https://{CETEC_CONFIG['domain']}/goapis/api/v1/part/{prcpart}"
        
        print(f"Proxying Cetec part request: {url}")
        
        response = requests.get(url, params=params, timeout=30)
        response.raise_for_status()
        
        data = response.json()
        
        return data
        
    except requests.exceptions.RequestException as e:
        print(f"Cetec API error: {str(e)}")
        raise HTTPException(
            status_code=500,
            detail=f"Failed to fetch from Cetec: {str(e)}"
        )


@app.get("/api/cetec/customer/{custnum}")
def get_cetec_customer(
    custnum: str,
    current_user: User = Depends(auth.get_current_user)
):
    """
    Proxy endpoint to fetch customer data from Cetec API
    """
    try:
        params = {
            "preshared_token": CETEC_CONFIG["token"]
        }
        
        url = f"https://{CETEC_CONFIG['domain']}/goapis/api/v1/customer/{custnum}"
        
        print(f"Proxying Cetec customer request: {url}")
        
        response = requests.get(url, params=params, timeout=30)
        response.raise_for_status()
        
        data = response.json()
        
        return data
        
    except requests.exceptions.RequestException as e:
        print(f"Cetec API error: {str(e)}")
        raise HTTPException(
            status_code=500,
            detail=f"Failed to fetch from Cetec: {str(e)}"
        )


@app.get("/api/cetec/customers/list")
def get_cetec_customers_list(
    current_user: User = Depends(auth.get_current_user)
):
    """
    Proxy endpoint to fetch list of all customers from Cetec API
    """
    # Try multiple possible endpoints
    endpoints_to_try = [
        "/goapis/api/v1/customer/lite_list",  # Correct endpoint from docs
        "/goapis/api/v1/custvendor/list",
        "/goapis/api/v1/customer/list",
        "/goapis/api/v1/customers/list"
    ]
    
    for endpoint in endpoints_to_try:
        try:
            params = {
                "preshared_token": CETEC_CONFIG["token"],
                "rows": "5000"
            }
            
            url = f"https://{CETEC_CONFIG['domain']}{endpoint}"
            
            print(f"Trying Cetec customers endpoint: {url}")
            
            response = requests.get(url, params=params, timeout=30)
            
            if response.status_code == 200:
                data = response.json()
                
                print(f"  Response type: {type(data)}")
                if isinstance(data, dict):
                    print(f"  Response keys: {list(data.keys())}")
                
                # Handle potential nested structure
                if isinstance(data, dict):
                    if 'data' in data:
                        data = data['data']
                    elif 'customers' in data:
                        data = data['customers']
                    elif 'custvendor' in data:
                        data = data['custvendor']
                    elif 'rows' in data:
                        data = data['rows']
                
                print(f"✓ Success! Fetched {len(data) if isinstance(data, list) else 'unknown'} customers from {endpoint}")
                
                # Filter to only customers (if custvendor endpoint)
                if isinstance(data, list) and len(data) > 0:
                    if 'is_customer' in data[0]:
                        data = [item for item in data if item.get('is_customer')]
                        print(f"  Filtered to {len(data)} customers (excluded vendors)")
                
                return data
            else:
                print(f"  {endpoint} returned {response.status_code}")
                try:
                    error_data = response.json()
                    print(f"  Error response: {error_data}")
                except:
                    print(f"  Error response: {response.text[:200]}")
                
        except requests.exceptions.RequestException as e:
            print(f"  {endpoint} failed: {str(e)}")
            continue
    
    # If all endpoints failed
    raise HTTPException(
        status_code=500,
        detail="Could not find valid Cetec customers endpoint. Tried: " + ", ".join(endpoints_to_try)
    )


@app.get("/api/cetec/sync-logs", response_model=List[schemas.CetecSyncLogResponse])
def get_cetec_sync_logs(
    days: int = 30,
    db: Session = Depends(get_db),
    current_user: User = Depends(auth.get_current_user)
):
    """
    Get Cetec sync logs for the report page.
    Shows changes from Cetec imports.
    """
    if current_user.role == UserRole.OPERATOR:
        raise HTTPException(status_code=403, detail="Operators cannot view sync reports")
    
    # Get logs from the last N days
    cutoff_date = datetime.utcnow() - timedelta(days=days)
    
    logs = db.query(CetecSyncLog).filter(
        CetecSyncLog.sync_date >= cutoff_date
    ).order_by(CetecSyncLog.sync_date.desc()).all()
    
    return logs


@app.post("/api/cetec/import", response_model=schemas.CetecImportResponse)
def import_from_cetec(
    request: schemas.CetecImportRequest,
    db: Session = Depends(get_db),
    current_user: User = Depends(auth.get_current_user)
):
    """
    Import work orders from Cetec ERP.
    Creates new WOs or updates existing ones based on wo_number.
    Tracks all changes in cetec_sync_logs table.
    Admin only.
    """
    # Check admin permission
    if current_user.role != UserRole.ADMIN:
        raise HTTPException(status_code=403, detail="Only admins can run Cetec import")
    
    sync_time = datetime.utcnow()
    changes = []
    created_count = 0
    updated_count = 0
    error_count = 0
    
    # Look up "Unassigned" status ONCE at the start
    unassigned_status = db.query(Status).filter(Status.name == "Unassigned").first()
    if not unassigned_status:
        raise HTTPException(status_code=500, detail="'Unassigned' status not found in database. Please check Status Management.")
    
    print(f"✓ Found 'Unassigned' status (id={unassigned_status.id})")
    
    try:
        # Fetch all order lines from Cetec using date range strategy
        all_order_lines = []
        
        if request.from_date and request.to_date:
            # Use date range (similar to frontend logic)
            start_date = datetime.strptime(request.from_date, "%Y-%m-%d")
            end_date = datetime.strptime(request.to_date, "%Y-%m-%d")
            
            # Calculate weeks
            weeks = []
            current_date = start_date
            
            while current_date <= end_date:
                week_end = current_date + timedelta(days=6)
                if week_end > end_date:
                    weeks.append((current_date, end_date))
                    break
                else:
                    weeks.append((current_date, week_end))
                current_date = week_end + timedelta(days=1)
            
            # Fetch each week
            for week_start, week_end in weeks:
                params = {
                    "preshared_token": CETEC_CONFIG["token"],
                    "from_date": week_start.strftime("%Y-%m-%d"),
                    "to_date": week_end.strftime("%Y-%m-%d"),
                    "format": "json"
                }
                
                if request.intercompany:
                    params["intercompany"] = "true"
                if request.transcode:
                    params["transcode"] = request.transcode
                
                url = f"https://{CETEC_CONFIG['domain']}/goapis/api/v1/ordlines/list"
                response = requests.get(url, params=params, timeout=30)
                response.raise_for_status()
                
                batch_data = response.json() or []
                all_order_lines.extend(batch_data)
        else:
            # No date range - fetch all
            params = {
                "preshared_token": CETEC_CONFIG["token"],
                "format": "json"
            }
            
            if request.intercompany:
                params["intercompany"] = "true"
            if request.transcode:
                params["transcode"] = request.transcode
            
            url = f"https://{CETEC_CONFIG['domain']}/goapis/api/v1/ordlines/list"
            response = requests.get(url, params=params, timeout=30)
            response.raise_for_status()
            
            all_order_lines = response.json() or []
        
        # Filter by prodline
        if request.prodline:
            all_order_lines = [
                line for line in all_order_lines 
                if line.get("production_line_description") == request.prodline
            ]
        
        print(f"Fetched {len(all_order_lines)} order lines from Cetec")
        
        # Debug: Check what fields are in the first order line
        if len(all_order_lines) > 0:
            sample_fields = list(all_order_lines[0].keys())
            print(f"Sample order line fields: {sample_fields}")
            # Check for location-related fields
            location_fields = [f for f in sample_fields if 'location' in f.lower() or 'work' in f.lower()]
            print(f"Location-related fields: {location_fields}")
            if 'work_location' in all_order_lines[0]:
                print(f"  work_location value: {all_order_lines[0]['work_location']}")
        
        # Fetch ordline statuses (work locations) for mapping
        ordline_status_map = {}
        try:
            status_url = f"https://{CETEC_CONFIG['domain']}/goapis/api/v1/ordlinestatus/list"
            status_response = requests.get(
                status_url,
                params={"preshared_token": CETEC_CONFIG["token"], "rows": "1000"},
                timeout=30
            )
            status_response.raise_for_status()
            statuses_data = status_response.json()
            
            print(f"Ordlinestatus response type: {type(statuses_data)}")
            print(f"Ordlinestatus response (first 500 chars): {str(statuses_data)[:500]}")
            
            # Handle if response is not an array
            if isinstance(statuses_data, dict):
                print(f"Ordlinestatus keys: {list(statuses_data.keys())}")
                if 'data' in statuses_data:
                    statuses_data = statuses_data['data']
                elif 'ordlinestatus' in statuses_data:
                    statuses_data = statuses_data['ordlinestatus']
                elif 'rows' in statuses_data:
                    statuses_data = statuses_data['rows']
            
            if isinstance(statuses_data, list):
                for status in statuses_data:
                    ordline_status_map[status.get('id')] = status.get('description', 'Unknown')
                print(f"✓ Fetched {len(ordline_status_map)} work locations")
                if len(ordline_status_map) > 0:
                    # Show sample mapping
                    sample = list(ordline_status_map.items())[:3]
                    print(f"  Sample locations: {sample}")
            else:
                print(f"ERROR: statuses_data is not a list after extraction: {type(statuses_data)}")
        except Exception as e:
            print(f"WARNING: Could not fetch work locations: {e}")
        
        # Process each order line
        for order_line in all_order_lines:
            try:
                ordline_id = order_line.get("ordline_id")
                ordernum = order_line.get("ordernum")
                lineitem = order_line.get("lineitem")
                
                if not all([ordline_id, ordernum, lineitem]):
                    error_count += 1
                    continue
                
                wo_number = f"{ordernum}-{lineitem}"
                
                # Fetch combined data (location maps + operations)
                combined_url = f"https://{CETEC_CONFIG['domain']}/goapis/api/v1/ordline/{ordline_id}/location_maps"
                combined_response = requests.get(
                    combined_url,
                    params={"preshared_token": CETEC_CONFIG["token"], "include_children": "true"},
                    timeout=30
                )
                combined_response.raise_for_status()
                location_maps = combined_response.json()
                
                # Find SMT location and operation
                smt_location = None
                smt_operation = None
                
                for loc in location_maps:
                    loc_str = str(loc).upper()
                    if 'SMT' in loc_str and ('PRODUCTION' in loc_str or 'PROD' in loc_str):
                        smt_location = loc
                        operations = loc.get('operations', [])
                        for op in operations:
                            if op.get('name') == 'SMT ASSEMBLY' or 'ASSEMBLY' in op.get('name', '').upper():
                                smt_operation = op
                                break
                        break
                
                # Calculate time (rounded to nearest minute)
                time_minutes = 0
                if smt_location and smt_operation:
                    avg_secs = smt_operation.get('avg_secs', 0)
                    repetitions = smt_operation.get('repetitions', 1)
                    balance_due = order_line.get('balancedue') or order_line.get('release_qty') or order_line.get('orig_order_qty') or 0
                    time_minutes = round((avg_secs * repetitions * balance_due) / 60)
                
                # Skip if no time calculated
                if time_minutes == 0:
                    continue
                
                # Determine material status
                short_allocation = order_line.get('short_per_allocation', False)
                short_shelf = order_line.get('short_per_shelf', False)
                material_status = "Ready"
                if short_allocation and short_shelf:
                    material_status = "Shortage"
                elif short_allocation or short_shelf:
                    material_status = "Partial"
                
                # Get current location (work_location field contains the status ID)
                work_location_id = order_line.get('work_location')
                current_location = ordline_status_map.get(work_location_id, 'Unknown') if work_location_id else 'Unknown'
                
                # Debug logging for first few records
                if created_count + updated_count < 3:
                    print(f"  WO {wo_number}: work_location_id={work_location_id}, mapped to '{current_location}'")
                
                # Prepare WO data
                prcpart = order_line.get('prcpart', '')
                revision = order_line.get('revision', '')
                customer = order_line.get('customer', '')
                quantity = order_line.get('balancedue') or order_line.get('release_qty') or order_line.get('orig_order_qty') or 0
                promisedate_str = order_line.get('promisedate') or order_line.get('target_ship_date')
                cetec_ship_date = datetime.strptime(promisedate_str, "%Y-%m-%d").date() if promisedate_str else date.today()
                
                # Check if WO exists
                existing_wo = db.query(WorkOrder).filter(WorkOrder.wo_number == wo_number).first()
                
                if existing_wo:
                    # UPDATE existing WO
                    has_changes = False
                    
                    # If existing WO has no status_id, set it to Unassigned
                    if existing_wo.status_id is None:
                        existing_wo.status_id = unassigned_status.id
                        has_changes = True
                        print(f"  WO {wo_number}: Setting null status_id to Unassigned (id={unassigned_status.id})")
                    
                    # Track changes
                    if existing_wo.quantity != quantity:
                        changes.append(CetecSyncLog(
                            sync_date=sync_time,
                            wo_number=wo_number,
                            change_type="qty_changed",
                            field_name="quantity",
                            old_value=str(existing_wo.quantity),
                            new_value=str(quantity),
                            cetec_ordline_id=ordline_id
                        ))
                        existing_wo.quantity = quantity
                        has_changes = True
                    
                    if existing_wo.cetec_ship_date != cetec_ship_date:
                        changes.append(CetecSyncLog(
                            sync_date=sync_time,
                            wo_number=wo_number,
                            change_type="date_changed",
                            field_name="cetec_ship_date",
                            old_value=str(existing_wo.cetec_ship_date),
                            new_value=str(cetec_ship_date),
                            cetec_ordline_id=ordline_id
                        ))
                        existing_wo.cetec_ship_date = cetec_ship_date
                        has_changes = True
                    
                    if existing_wo.time_minutes != time_minutes:
                        existing_wo.time_minutes = time_minutes
                        has_changes = True
                    
                    if existing_wo.current_location != current_location:
                        changes.append(CetecSyncLog(
                            sync_date=sync_time,
                            wo_number=wo_number,
                            change_type="location_changed",
                            field_name="current_location",
                            old_value=existing_wo.current_location,
                            new_value=current_location,
                            cetec_ordline_id=ordline_id
                        ))
                        existing_wo.current_location = current_location
                        has_changes = True
                    
                    if existing_wo.material_status != material_status:
                        changes.append(CetecSyncLog(
                            sync_date=sync_time,
                            wo_number=wo_number,
                            change_type="material_changed",
                            field_name="material_status",
                            old_value=existing_wo.material_status,
                            new_value=material_status,
                            cetec_ordline_id=ordline_id
                        ))
                        existing_wo.material_status = material_status
                        has_changes = True
                    
                    if has_changes:
                        existing_wo.last_cetec_sync = sync_time
                        
                        # Recalculate min_start_date if ship date or time changed
                        if existing_wo.line_id:
                            line = db.query(SMTLine).filter(SMTLine.id == existing_wo.line_id).first()
                            existing_wo = sched.update_work_order_calculations(existing_wo, line)
                        else:
                            existing_wo = sched.update_work_order_calculations(existing_wo, None)
                        
                        updated_count += 1
                
                else:
                    # CREATE new WO with Unassigned status
                    new_wo = WorkOrder(
                        wo_number=wo_number,
                        assembly=prcpart,
                        revision=revision,
                        customer=customer,
                        quantity=quantity,
                        time_minutes=time_minutes,
                        cetec_ship_date=cetec_ship_date,
                        cetec_ordline_id=ordline_id,
                        current_location=current_location,
                        material_status=material_status,
                        last_cetec_sync=sync_time,
                        priority=Priority.FACTORY_DEFAULT,
<<<<<<< HEAD
                        status=WorkOrderStatus.CLEAR_TO_BUILD,  # Default status for imported WOs
=======
                        status_id=unassigned_status.id,  # Use Status table (looked up at start)
                        status=None,  # Leave legacy enum as None
>>>>>>> 45e2d2d8
                        is_complete=False
                    )
                    
                    # Calculate min_start_date, actual_ship_date, setup_time
                    # Note: Calculations work for ANY status - status doesn't affect the calculation
                    new_wo = sched.update_work_order_calculations(new_wo, None)
                    
                    db.add(new_wo)
                    
                    # Log creation
                    changes.append(CetecSyncLog(
                        sync_date=sync_time,
                        wo_number=wo_number,
                        change_type="created",
                        field_name=None,
                        old_value=None,
                        new_value=f"New WO: {prcpart}",
                        cetec_ordline_id=ordline_id
                    ))
                    created_count += 1
                
            except Exception as e:
                print(f"Error processing ordline {ordline_id}: {str(e)}")
                error_count += 1
                continue
        
        # Save changes
        for change in changes:
            db.add(change)
        
        db.commit()
        
        # Fetch the saved changes with IDs
        change_responses = [
            schemas.CetecSyncLogResponse.from_orm(change)
            for change in changes
        ]
        
        return schemas.CetecImportResponse(
            success=True,
            message=f"Import complete: {created_count} created, {updated_count} updated, {error_count} errors",
            total_fetched=len(all_order_lines),
            created_count=created_count,
            updated_count=updated_count,
            error_count=error_count,
            changes=change_responses
        )
        
    except Exception as e:
        db.rollback()
        print(f"Import failed: {str(e)}")
        raise HTTPException(status_code=500, detail=f"Import failed: {str(e)}")


if __name__ == "__main__":
    import uvicorn
    uvicorn.run(app, host="0.0.0.0", port=8000)
<|MERGE_RESOLUTION|>--- conflicted
+++ resolved
@@ -2238,12 +2238,8 @@
                         material_status=material_status,
                         last_cetec_sync=sync_time,
                         priority=Priority.FACTORY_DEFAULT,
-<<<<<<< HEAD
-                        status=WorkOrderStatus.CLEAR_TO_BUILD,  # Default status for imported WOs
-=======
                         status_id=unassigned_status.id,  # Use Status table (looked up at start)
                         status=None,  # Leave legacy enum as None
->>>>>>> 45e2d2d8
                         is_complete=False
                     )
                     
